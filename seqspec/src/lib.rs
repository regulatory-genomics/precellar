--- conflicted
+++ resolved
@@ -989,7 +989,6 @@
         // Assert lengths (32 based on the FASTQ content you showed)
         assert_eq!(read1.min_len, 32, "Incorrect length for read1");
         assert_eq!(read2.min_len, 70, "Incorrect length for read2");
-<<<<<<< HEAD
     }
     #[test]
     fn test_case_insensitive_yaml() {
@@ -1090,8 +1089,7 @@
             // Add more specific assertions about the segments
         }
 
-=======
->>>>>>> a17d0ee7
+
     }
     #[test]
     fn test_case_insensitive_yaml() {
